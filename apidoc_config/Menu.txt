Format: 1.52


Title: OpenLayers
SubTitle: JavaScript Mapping Library

# You can add a footer to your documentation like this:
# Footer: [text]
# If you want to add a copyright notice, this would be the place to do it.

# You can add a timestamp to your documentation like one of these:
# Timestamp: Generated on month day, year
# Timestamp: Updated mm/dd/yyyy
# Timestamp: Last updated mon day
#
#   m     - One or two digit month.  January is "1"
#   mm    - Always two digit month.  January is "01"
#   mon   - Short month word.  January is "Jan"
#   month - Long month word.  January is "January"
#   d     - One or two digit day.  1 is "1"
#   dd    - Always two digit day.  1 is "01"
#   day   - Day with letter extension.  1 is "1st"
#   yy    - Two digit year.  2006 is "06"
#   yyyy  - Four digit year.  2006 is "2006"
#   year  - Four digit year.  2006 is "2006"


# --------------------------------------------------------------------------
# 
# Cut and paste the lines below to change the order in which your files
# appear on the menu.  Don't worry about adding or removing files, Natural
# Docs will take care of that.
# 
# You can further organize the menu by grouping the entries.  Add a
# "Group: [name] {" line to start a group, and add a "}" to end it.
# 
# You can add text and web links to the menu by adding "Text: [text]" and
# "Link: [name] ([URL])" lines, respectively.
# 
# The formatting and comments are auto-generated, so don't worry about
# neatness when editing the file.  Natural Docs will clean it up the next
# time it is run.  When working with groups, just deal with the braces and
# forget about the indentation and comments.
# 
# --------------------------------------------------------------------------


Group: OpenLayers  {

   File: OpenLayers  (no auto-title, OpenLayers.js)

   Group: BaseTypes  {

      File: Base Types  (no auto-title, OpenLayers/BaseTypes.js)
      File: Bounds  (no auto-title, OpenLayers/BaseTypes/Bounds.js)
      File: Class  (no auto-title, OpenLayers/BaseTypes/Class.js)
      File: Date  (no auto-title, OpenLayers/BaseTypes/Date.js)
      File: Element  (no auto-title, OpenLayers/BaseTypes/Element.js)
      File: LonLat  (no auto-title, OpenLayers/BaseTypes/LonLat.js)
      File: Pixel  (no auto-title, OpenLayers/BaseTypes/Pixel.js)
      File: Size  (no auto-title, OpenLayers/BaseTypes/Size.js)
      }  # Group: BaseTypes

   File: Console  (no auto-title, OpenLayers/Console.js)

   Group: Control  {

      File: Control  (no auto-title, OpenLayers/Control.js)
      File: ArgParser  (no auto-title, OpenLayers/Control/ArgParser.js)
      File: Attribution  (no auto-title, OpenLayers/Control/Attribution.js)
      File: Button  (no auto-title, OpenLayers/Control/Button.js)
      File: DragFeature  (no auto-title, OpenLayers/Control/DragFeature.js)
      File: DragPan  (no auto-title, OpenLayers/Control/DragPan.js)
      File: DrawFeature  (no auto-title, OpenLayers/Control/DrawFeature.js)
      File: EditingToolbar  (no auto-title, OpenLayers/Control/EditingToolbar.js)
      File: Geolocate  (no auto-title, OpenLayers/Control/Geolocate.js)
      File: GetFeature  (no auto-title, OpenLayers/Control/GetFeature.js)
      File: Graticule  (no auto-title, OpenLayers/Control/Graticule.js)
      File: KeyboardDefaults  (no auto-title, OpenLayers/Control/KeyboardDefaults.js)
      File: LayerSwitcher  (no auto-title, OpenLayers/Control/LayerSwitcher.js)
      File: Measure  (no auto-title, OpenLayers/Control/Measure.js)
      File: ModifyFeature  (no auto-title, OpenLayers/Control/ModifyFeature.js)
      File: MousePosition  (no auto-title, OpenLayers/Control/MousePosition.js)
      File: Navigation  (no auto-title, OpenLayers/Control/Navigation.js)
      File: NavigationHistory  (no auto-title, OpenLayers/Control/NavigationHistory.js)
      File: NavToolbar  (no auto-title, OpenLayers/Control/NavToolbar.js)
      File: OverviewMap  (no auto-title, OpenLayers/Control/OverviewMap.js)
      File: Pan  (no auto-title, OpenLayers/Control/Pan.js)
      File: Panel  (no auto-title, OpenLayers/Control/Panel.js)
      File: PanPanel  (no auto-title, OpenLayers/Control/PanPanel.js)
      File: PanZoom  (no auto-title, OpenLayers/Control/PanZoom.js)
      File: PanZoomBar  (no auto-title, OpenLayers/Control/PanZoomBar.js)
      File: Permalink  (no auto-title, OpenLayers/Control/Permalink.js)
      File: PinchZoom  (no auto-title, OpenLayers/Control/PinchZoom.js)
      File: Scale  (no auto-title, OpenLayers/Control/Scale.js)
      File: ScaleLine  (no auto-title, OpenLayers/Control/ScaleLine.js)
      File: SelectFeature  (no auto-title, OpenLayers/Control/SelectFeature.js)
      File: SLDSelect  (no auto-title, OpenLayers/Control/SLDSelect.js)
      File: Snapping  (no auto-title, OpenLayers/Control/Snapping.js)
      File: Split  (no auto-title, OpenLayers/Control/Split.js)
      File: TouchNavigation  (no auto-title, OpenLayers/Control/TouchNavigation.js)
      File: TransformFeature  (no auto-title, OpenLayers/Control/TransformFeature.js)
      File: WMSGetFeatureInfo  (no auto-title, OpenLayers/Control/WMSGetFeatureInfo.js)
      File: WMTSGetFeatureInfo  (no auto-title, OpenLayers/Control/WMTSGetFeatureInfo.js)
      File: ZoomBox  (no auto-title, OpenLayers/Control/ZoomBox.js)
      File: ZoomIn  (no auto-title, OpenLayers/Control/ZoomIn.js)
      File: ZoomOut  (no auto-title, OpenLayers/Control/ZoomOut.js)
      File: ZoomPanel  (no auto-title, OpenLayers/Control/ZoomPanel.js)
      File: ZoomToMaxExtent  (no auto-title, OpenLayers/Control/ZoomToMaxExtent.js)
      }  # Group: Control

   File: Events  (no auto-title, OpenLayers/Events.js)

   Group: Feature  {

      File: Feature  (no auto-title, OpenLayers/Feature.js)
      File: Vector  (no auto-title, OpenLayers/Feature/Vector.js)
      }  # Group: Feature

   Group: Filter  {

      File: Filter  (no auto-title, OpenLayers/Filter.js)
      File: Comparison  (no auto-title, OpenLayers/Filter/Comparison.js)
      File: FeatureId  (no auto-title, OpenLayers/Filter/FeatureId.js)
      File: Function  (no auto-title, OpenLayers/Filter/Function.js)
      File: Logical  (no auto-title, OpenLayers/Filter/Logical.js)
      File: Spatial  (no auto-title, OpenLayers/Filter/Spatial.js)
      }  # Group: Filter

   Group: Format  {

      File: Format  (no auto-title, OpenLayers/Format.js)
      File: ArcXML  (no auto-title, OpenLayers/Format/ArcXML.js)
      File: ArcXML.Features  (no auto-title, OpenLayers/Format/ArcXML/Features.js)
      File: Atom  (no auto-title, OpenLayers/Format/Atom.js)
      File: Context  (no auto-title, OpenLayers/Format/Context.js)
      File: CQL  (no auto-title, OpenLayers/Format/CQL.js)
      File: CSWGetDomain  (no auto-title, OpenLayers/Format/CSWGetDomain.js)
      File: CSWGetDomain.v2_0_2  (no auto-title, OpenLayers/Format/CSWGetDomain/v2_0_2.js)
      File: CSWGetRecords  (no auto-title, OpenLayers/Format/CSWGetRecords.js)
      File: CSWGetRecords.v2_0_2  (no auto-title, OpenLayers/Format/CSWGetRecords/v2_0_2.js)

      Group: Filter  {

         File: Filter  (no auto-title, OpenLayers/Format/Filter.js)
         File: v1  (no auto-title, OpenLayers/Format/Filter/v1.js)
         File: v1_0_0  (no auto-title, OpenLayers/Format/Filter/v1_0_0.js)
         File: v1_1_0  (no auto-title, OpenLayers/Format/Filter/v1_1_0.js)
         }  # Group: Filter

      Group: GML  {

         File: GML  (no auto-title, OpenLayers/Format/GML.js)
         File: Base  (no auto-title, OpenLayers/Format/GML/Base.js)
         File: v2  (no auto-title, OpenLayers/Format/GML/v2.js)
         File: v3  (no auto-title, OpenLayers/Format/GML/v3.js)
         }  # Group: GML

      Group: SLD  {

         File: SLD  (no auto-title, OpenLayers/Format/SLD.js)
         File: v1  (no auto-title, OpenLayers/Format/SLD/v1.js)
         File: v1_0_0  (no auto-title, OpenLayers/Format/SLD/v1_0_0.js)
         }  # Group: SLD

      File: GeoJSON  (no auto-title, OpenLayers/Format/GeoJSON.js)
      File: GeoRSS  (no auto-title, OpenLayers/Format/GeoRSS.js)
      File: GPX  (no auto-title, OpenLayers/Format/GPX.js)
      File: JSON  (no auto-title, OpenLayers/Format/JSON.js)
      File: KML  (no auto-title, OpenLayers/Format/KML.js)
      File: OGCExceptionReport  (no auto-title, OpenLayers/Format/OGCExceptionReport.js)
      File: OSM  (no auto-title, OpenLayers/Format/OSM.js)

      Group: OWSCommon  {

         File: OWSCommon  (no auto-title, OpenLayers/Format/OWSCommon.js)
         File: v1  (no auto-title, OpenLayers/Format/OWSCommon/v1.js)
         File: v1_0_0  (no auto-title, OpenLayers/Format/OWSCommon/v1_0_0.js)
         File: v1_1_0  (no auto-title, OpenLayers/Format/OWSCommon/v1_1_0.js)
         }  # Group: OWSCommon

      File: OWSContext  (no auto-title, OpenLayers/Format/OWSContext.js)
      File: OWSContext.v0_3_1  (no auto-title, OpenLayers/Format/OWSContext/v0_3_1.js)
      File: QueryStringFilter  (no auto-title, OpenLayers/Format/QueryStringFilter.js)
      File: SOSCapabilities  (no auto-title, OpenLayers/Format/SOSCapabilities.js)
      File: SOSCapabilities.v1_0_0  (no auto-title, OpenLayers/Format/SOSCapabilities/v1_0_0.js)
      File: SOSGetFeatureOfInterest  (no auto-title, OpenLayers/Format/SOSGetFeatureOfInterest.js)
      File: SOSGetObservation  (no auto-title, OpenLayers/Format/SOSGetObservation.js)
      File: Text  (no auto-title, OpenLayers/Format/Text.js)
      File: VersionedOGC  (OpenLayers/Format/XML/VersionedOGC.js)
      File: WCSGetCoverage version 1.1.0  (no auto-title, OpenLayers/Format/WCSGetCoverage.js)
      File: WFS  (no auto-title, OpenLayers/Format/WFS.js)

      Group: WFSCapabilities  {

         File: WFSCapabilities  (no auto-title, OpenLayers/Format/WFSCapabilities.js)
         File: v1  (no auto-title, OpenLayers/Format/WFSCapabilities/v1.js)
         File: v1_0_0  (no auto-title, OpenLayers/Format/WFSCapabilities/v1_0_0.js)
         File: v1_1_0  (no auto-title, OpenLayers/Format/WFSCapabilities/v1_1_0.js)
         }  # Group: WFSCapabilities

      Group: WFST  {

         File: WFST  (no auto-title, OpenLayers/Format/WFST.js)
         File: v1  (no auto-title, OpenLayers/Format/WFST/v1.js)
         File: v1_0_0  (no auto-title, OpenLayers/Format/WFST/v1_0_0.js)
         File: v1_1_0  (no auto-title, OpenLayers/Format/WFST/v1_1_0.js)
         }  # Group: WFST

      Group: WMC  {

         File: WMC  (no auto-title, OpenLayers/Format/WMC.js)
         File: v1  (no auto-title, OpenLayers/Format/WMC/v1.js)
         File: v1_0_0  (no auto-title, OpenLayers/Format/WMC/v1_0_0.js)
         File: v1_1_0  (no auto-title, OpenLayers/Format/WMC/v1_1_0.js)
         }  # Group: WMC

      Group: WMSCapabilities  {

         File: WMSCapabilities  (no auto-title, OpenLayers/Format/WMSCapabilities.js)
         File: v1  (no auto-title, OpenLayers/Format/WMSCapabilities/v1.js)
         File: v1_1  (no auto-title, OpenLayers/Format/WMSCapabilities/v1_1.js)
         File: v1_1_0  (no auto-title, OpenLayers/Format/WMSCapabilities/v1_1_0.js)
         File: v1_1_1  (no auto-title, OpenLayers/Format/WMSCapabilities/v1_1_1.js)
         File: v1_3  (no auto-title, OpenLayers/Format/WMSCapabilities/v1_3.js)
         File: v1_3_0  (no auto-title, OpenLayers/Format/WMSCapabilities/v1_3_0.js)
         File: WMSCapabilities/v1_1_1_WMSC  (no auto-title, OpenLayers/Format/WMSCapabilities/v1_1_1_WMSC.js)
         }  # Group: WMSCapabilities

      Group: WMSDescribeLayer  {

         File: WMSDescribeLayer  (no auto-title, OpenLayers/Format/WMSDescribeLayer.js)
         File: v1_1  (no auto-title, OpenLayers/Format/WMSDescribeLayer/v1_1.js)
         }  # Group: WMSDescribeLayer

      File: WFSDescribeFeatureType  (no auto-title, OpenLayers/Format/WFSDescribeFeatureType.js)
      File: WKT  (no auto-title, OpenLayers/Format/WKT.js)
      File: WMSGetFeatureInfo  (no auto-title, OpenLayers/Format/WMSGetFeatureInfo.js)
      File: WMTSCapabilities  (no auto-title, OpenLayers/Format/WMTSCapabilities.js)
      File: WMTSCapabilities.v1_0_0  (no auto-title, OpenLayers/Format/WMTSCapabilities/v1_0_0.js)
      File: WPSCapabilities  (no auto-title, OpenLayers/Format/WPSCapabilities.js)
      File: WPSCapabilities.v1_0_0  (no auto-title, OpenLayers/Format/WPSCapabilities/v1_0_0.js)
      File: WPSDescribeProcess  (no auto-title, OpenLayers/Format/WPSDescribeProcess.js)
      File: WPSExecute version 1.0.0  (no auto-title, OpenLayers/Format/WPSExecute.js)
      File: XLS  (no auto-title, OpenLayers/Format/XLS.js)
      File: XLS.v1  (no auto-title, OpenLayers/Format/XLS/v1.js)
      File: XLS.v1_1_0  (no auto-title, OpenLayers/Format/XLS/v1_1_0.js)
      File: XML  (no auto-title, OpenLayers/Format/XML.js)
      }  # Group: Format

   Group: Geometry  {

      File: Geometry  (no auto-title, OpenLayers/Geometry.js)
      File: Collection  (no auto-title, OpenLayers/Geometry/Collection.js)
      File: Curve  (no auto-title, OpenLayers/Geometry/Curve.js)
      File: LinearRing  (no auto-title, OpenLayers/Geometry/LinearRing.js)
      File: LineString  (no auto-title, OpenLayers/Geometry/LineString.js)
      File: MultiLineString  (no auto-title, OpenLayers/Geometry/MultiLineString.js)
      File: MultiPoint  (no auto-title, OpenLayers/Geometry/MultiPoint.js)
      File: MultiPolygon  (no auto-title, OpenLayers/Geometry/MultiPolygon.js)
      File: Point  (no auto-title, OpenLayers/Geometry/Point.js)
      File: Polygon  (no auto-title, OpenLayers/Geometry/Polygon.js)
      }  # Group: Geometry

   Group: Handler  {

      File: Handler  (no auto-title, OpenLayers/Handler.js)
      File: Box  (no auto-title, OpenLayers/Handler/Box.js)
      File: Click  (no auto-title, OpenLayers/Handler/Click.js)
      File: Drag  (no auto-title, OpenLayers/Handler/Drag.js)
      File: Feature  (no auto-title, OpenLayers/Handler/Feature.js)
      File: Hover  (no auto-title, OpenLayers/Handler/Hover.js)
      File: Keyboard  (no auto-title, OpenLayers/Handler/Keyboard.js)
      File: MouseWheel  (no auto-title, OpenLayers/Handler/MouseWheel.js)
      File: Path  (no auto-title, OpenLayers/Handler/Path.js)
      File: Pinch  (no auto-title, OpenLayers/Handler/Pinch.js)
      File: Point  (no auto-title, OpenLayers/Handler/Point.js)
      File: Polygon  (no auto-title, OpenLayers/Handler/Polygon.js)
      File: RegularPolygon  (no auto-title, OpenLayers/Handler/RegularPolygon.js)
      }  # Group: Handler

   File: Icon  (no auto-title, OpenLayers/Icon.js)
   File: Kinetic  (no auto-title, OpenLayers/Kinetic.js)

   Group: Lang  {

      File: Lang  (no auto-title, OpenLayers/Lang.js)
      File: ar  (no auto-title, OpenLayers/Lang/ar.js)
      File: be-tarask  (no auto-title, OpenLayers/Lang/be-tarask.js)
      File: bg  (no auto-title, OpenLayers/Lang/bg.js)
      File: br  (no auto-title, OpenLayers/Lang/br.js)
      File: ca  (no auto-title, OpenLayers/Lang/ca.js)
      File: cs-CZ  (no auto-title, OpenLayers/Lang/cs-CZ.js)
      File: da-DK  (no auto-title, OpenLayers/Lang/da-DK.js)
      File: de  (no auto-title, OpenLayers/Lang/de.js)
      File: en  (no auto-title, OpenLayers/Lang/en.js)
      File: en-CA  (no auto-title, OpenLayers/Lang/en-CA.js)
      File: es  (no auto-title, OpenLayers/Lang/es.js)
      File: el  (no auto-title, OpenLayers/Lang/el.js)
      File: fi  (no auto-title, OpenLayers/Lang/fi.js)
      File: fr  (no auto-title, OpenLayers/Lang/fr.js)
      File: fur  (no auto-title, OpenLayers/Lang/fur.js)
      File: gl  (no auto-title, OpenLayers/Lang/gl.js)
      File: gsw  (no auto-title, OpenLayers/Lang/gsw.js)
      File: hr  (no auto-title, OpenLayers/Lang/hr.js)
      File: hsb  (no auto-title, OpenLayers/Lang/hsb.js)
      File: hu  (no auto-title, OpenLayers/Lang/hu.js)
      File: ia  (no auto-title, OpenLayers/Lang/ia.js)
      File: id  (no auto-title, OpenLayers/Lang/id.js)
      File: io  (no auto-title, OpenLayers/Lang/io.js)
      File: is  (no auto-title, OpenLayers/Lang/is.js)
      File: it  (no auto-title, OpenLayers/Lang/it.js)
      File: ja  (no auto-title, OpenLayers/Lang/ja.js)
      File: km  (no auto-title, OpenLayers/Lang/km.js)
      File: ksh  (no auto-title, OpenLayers/Lang/ksh.js)
      File: lt  (no auto-title, OpenLayers/Lang/lt.js)
      File: nds  (no auto-title, OpenLayers/Lang/nds.js)
      File: nb  (no auto-title, OpenLayers/Lang/nb.js)
      File: nl  (no auto-title, OpenLayers/Lang/nl.js)
      File: nn  (no auto-title, OpenLayers/Lang/nn.js)
      File: oc  (no auto-title, OpenLayers/Lang/oc.js)
      File: pt  (no auto-title, OpenLayers/Lang/pt.js)
      File: pt-BR  (no auto-title, OpenLayers/Lang/pt-BR.js)
      File: ru  (no auto-title, OpenLayers/Lang/ru.js)
      File: sk  (no auto-title, OpenLayers/Lang/sk.js)
      File: sv-SE  (no auto-title, OpenLayers/Lang/sv-SE.js)
      File: te  (no auto-title, OpenLayers/Lang/te.js)
      File: vi  (no auto-title, OpenLayers/Lang/vi.js)
      File: zh-CN  (no auto-title, OpenLayers/Lang/zh-CN.js)
      File: zh-TW  (no auto-title, OpenLayers/Lang/zh-TW.js)
      }  # Group: Lang

   Group: Layer  {

      File: Layer  (no auto-title, OpenLayers/Layer.js)
      File: ArcGISCache.js  (no auto-title, OpenLayers/Layer/ArcGISCache.js)
      File: ArcGIS93Rest  (no auto-title, OpenLayers/Layer/ArcGIS93Rest.js)
      File: ArcIMS  (no auto-title, OpenLayers/Layer/ArcIMS.js)
      File: Bing  (no auto-title, OpenLayers/Layer/Bing.js)
      File: Boxes  (no auto-title, OpenLayers/Layer/Boxes.js)
      File: EventPane  (no auto-title, OpenLayers/Layer/EventPane.js)
      File: FixedZoomLevels  (no auto-title, OpenLayers/Layer/FixedZoomLevels.js)
      File: GeoRSS  (no auto-title, OpenLayers/Layer/GeoRSS.js)
      File: Google  (no auto-title, OpenLayers/Layer/Google.js)
      File: Google.v3  (no auto-title, OpenLayers/Layer/Google/v3.js)
      File: Grid  (no auto-title, OpenLayers/Layer/Grid.js)
      File: HTTPRequest  (no auto-title, OpenLayers/Layer/HTTPRequest.js)
      File: Image  (no auto-title, OpenLayers/Layer/Image.js)
      File: KaMap  (no auto-title, OpenLayers/Layer/KaMap.js)
      File: KaMapCache  (no auto-title, OpenLayers/Layer/KaMapCache.js)
      File: MapGuide  (no auto-title, OpenLayers/Layer/MapGuide.js)
      File: MapServer  (no auto-title, OpenLayers/Layer/MapServer.js)
      File: Markers  (no auto-title, OpenLayers/Layer/Markers.js)
<<<<<<< HEAD
      File: MultiMap  (no auto-title, OpenLayers/Layer/MultiMap.js)
      File: OSM  (no auto-title, OpenLayers/Layer/OSM.js)
=======
>>>>>>> e1ea3471
      File: PointGrid  (no auto-title, OpenLayers/Layer/PointGrid.js)
      File: PointTrack  (no auto-title, OpenLayers/Layer/PointTrack.js)
      File: SphericalMercator  (no auto-title, OpenLayers/Layer/SphericalMercator.js)
      File: Text  (no auto-title, OpenLayers/Layer/Text.js)
      File: TileCache  (no auto-title, OpenLayers/Layer/TileCache.js)
      File: TMS  (no auto-title, OpenLayers/Layer/TMS.js)
      File: Vector  (no auto-title, OpenLayers/Layer/Vector.js)
      File: Vector.RootContainer  (no auto-title, OpenLayers/Layer/Vector/RootContainer.js)
      File: WMS  (no auto-title, OpenLayers/Layer/WMS.js)
      File: WMTS  (no auto-title, OpenLayers/Layer/WMTS.js)
      File: WorldWind  (no auto-title, OpenLayers/Layer/WorldWind.js)
      File: XYZ  (no auto-title, OpenLayers/Layer/XYZ.js)
      File: Zoomify  (no auto-title, OpenLayers/Layer/Zoomify.js)
      }  # Group: Layer

   File: Map  (no auto-title, OpenLayers/Map.js)

   Group: Marker  {

      File: Marker  (no auto-title, OpenLayers/Marker.js)
      File: Box  (no auto-title, OpenLayers/Marker/Box.js)
      }  # Group: Marker

   Group: Popup  {

      File: Popup  (no auto-title, OpenLayers/Popup.js)
      File: Anchored  (no auto-title, OpenLayers/Popup/Anchored.js)
      File: AnchoredBubble  (no auto-title, OpenLayers/Popup/AnchoredBubble.js)
      File: Framed  (no auto-title, OpenLayers/Popup/Framed.js)
      File: FramedCloud  (no auto-title, OpenLayers/Popup/FramedCloud.js)
      }  # Group: Popup

   File: Projection  (no auto-title, OpenLayers/Projection.js)

   Group: Protocol  {

      File: Protocol  (no auto-title, OpenLayers/Protocol.js)
      File: HTTP  (no auto-title, OpenLayers/Protocol/HTTP.js)

      Group: WFS  {

         File: WFS  (no auto-title, OpenLayers/Protocol/WFS.js)
         File: v1  (no auto-title, OpenLayers/Protocol/WFS/v1.js)
         File: v1_0_0  (no auto-title, OpenLayers/Protocol/WFS/v1_0_0.js)
         File: v1_1_0  (no auto-title, OpenLayers/Protocol/WFS/v1_1_0.js)
         }  # Group: WFS

      File: Script  (no auto-title, OpenLayers/Protocol/Script.js)
      File: SOS.DEFAULTS  (no auto-title, OpenLayers/Protocol/SOS.js)
      File: SOS.v1_0_0  (no auto-title, OpenLayers/Protocol/SOS/v1_0_0.js)
      }  # Group: Protocol

   Group: Renderer  {

      File: Renderer  (no auto-title, OpenLayers/Renderer.js)
      File: Canvas  (no auto-title, OpenLayers/Renderer/Canvas.js)
      File: ElementsIndexer  (no auto-title, OpenLayers/Renderer/Elements.js)
      File: NG  (no auto-title, OpenLayers/Renderer/NG.js)
      File: SVG  (no auto-title, OpenLayers/Renderer/SVG.js)
      File: SVG2  (no auto-title, OpenLayers/Renderer/SVG2.js)
      File: VML  (no auto-title, OpenLayers/Renderer/VML.js)
      }  # Group: Renderer

   Group: Request  {

      File: Request  (no auto-title, OpenLayers/Request.js)
      File: XMLHttpRequest  (no auto-title, OpenLayers/Request/XMLHttpRequest.js)
      }  # Group: Request

   File: Rule  (no auto-title, OpenLayers/Rule.js)
   File: SingleFile.js  (no auto-title, OpenLayers/SingleFile.js)

   Group: Strategy  {

      File: Strategy  (no auto-title, OpenLayers/Strategy.js)
      File: BBOX  (no auto-title, OpenLayers/Strategy/BBOX.js)
      File: Cluster  (no auto-title, OpenLayers/Strategy/Cluster.js)
      File: Filter  (no auto-title, OpenLayers/Strategy/Filter.js)
      File: Fixed  (no auto-title, OpenLayers/Strategy/Fixed.js)
      File: Paging  (no auto-title, OpenLayers/Strategy/Paging.js)
      File: Refresh  (no auto-title, OpenLayers/Strategy/Refresh.js)
      File: Save  (no auto-title, OpenLayers/Strategy/Save.js)
      }  # Group: Strategy

   File: Style  (no auto-title, OpenLayers/Style.js)
   File: Style2  (no auto-title, OpenLayers/Style2.js)
   File: StyleMap  (no auto-title, OpenLayers/StyleMap.js)

   Group: Symbolizer  {

      File: Symbolizer  (no auto-title, OpenLayers/Symbolizer.js)
      File: Line  (no auto-title, OpenLayers/Symbolizer/Line.js)
      File: Point  (no auto-title, OpenLayers/Symbolizer/Point.js)
      File: Polygon  (no auto-title, OpenLayers/Symbolizer/Polygon.js)
      File: Raster  (no auto-title, OpenLayers/Symbolizer/Raster.js)
      File: Text  (no auto-title, OpenLayers/Symbolizer/Text.js)
      }  # Group: Symbolizer

   Group: Tile  {

      File: Tile  (no auto-title, OpenLayers/Tile.js)
      File: Image  (no auto-title, OpenLayers/Tile/Image.js)
      File: Image.IFrame  (no auto-title, OpenLayers/Tile/Image/IFrame.js)
      }  # Group: Tile

   File: Tween  (no auto-title, OpenLayers/Tween.js)
   File: Util  (no auto-title, OpenLayers/Util.js)
   File: Deprecated  (no auto-title, deprecated.js)
   }  # Group: OpenLayers

Group: Index  {

   Index: Everything
   Class Index: Classes
   Constant Index: Constants
   Function Index: Functions
   Property Index: Properties
   File Index: Files
   Constructor Index: Constructor
   }  # Group: Index
<|MERGE_RESOLUTION|>--- conflicted
+++ resolved
@@ -351,11 +351,7 @@
       File: MapGuide  (no auto-title, OpenLayers/Layer/MapGuide.js)
       File: MapServer  (no auto-title, OpenLayers/Layer/MapServer.js)
       File: Markers  (no auto-title, OpenLayers/Layer/Markers.js)
-<<<<<<< HEAD
-      File: MultiMap  (no auto-title, OpenLayers/Layer/MultiMap.js)
       File: OSM  (no auto-title, OpenLayers/Layer/OSM.js)
-=======
->>>>>>> e1ea3471
       File: PointGrid  (no auto-title, OpenLayers/Layer/PointGrid.js)
       File: PointTrack  (no auto-title, OpenLayers/Layer/PointTrack.js)
       File: SphericalMercator  (no auto-title, OpenLayers/Layer/SphericalMercator.js)
